--- conflicted
+++ resolved
@@ -10,42 +10,34 @@
 from rclpy.node import Node
 from rclpy.qos import QoSProfile, ReliabilityPolicy, DurabilityPolicy, HistoryPolicy
 
-from nav_msgs.msg import Path as PathMsg
-from geometry_msgs.msg import PoseStamped, Point, PoseWithCovarianceStamped
+from nav_msgs.msg import Odometry, Path as PathMsg
+from geometry_msgs.msg import PoseStamped, Point
 from ackermann_msgs.msg import AckermannDriveStamped
 from visualization_msgs.msg import Marker, MarkerArray
 from sensor_msgs.msg import LaserScan
-
-# TF
-from tf2_ros import Buffer, TransformListener
+from sensor_msgs.msg import Joy
 
 BUILD_TAG = "rpp_node_pp_csv r5"
 
-def clamp(x, a, b):
-    return max(a, min(b, x))
-
+def clamp(x, a, b): return max(a, min(b, x))
 def yaw_from_quat(qx, qy, qz, qw):
     s = 2.0 * (qw * qz + qx * qy)
     c = 1.0 - 2.0 * (qy * qy + qz * qz)
     return math.atan2(s, c)
-
 def quat_from_yaw(yaw):
     return (0.0, 0.0, math.sin(yaw/2.0), math.cos(yaw/2.0))
-
 
 class WaypointFollower(Node):
     def __init__(self) -> None:
         super().__init__("rpp_follower")
 
-        # -------- Parámetros --------
-        # Compatibilidad con tu YAML
-        self.declare_parameter("topic_odom", "/odom")           # no se usa directamente; TF es la fuente de verdad
+        # ------------ Parámetros ------------
+        self.declare_parameter("topic_odom", "/odom")
         self.declare_parameter("topic_cmd",  "/drive")
+
         self.declare_parameter("rate_hz", 50.0)
         self.declare_parameter("wheelbase", 0.33)
         self.declare_parameter("path_frame", "map")
-        self.declare_parameter("map_frame", "map")              # añadido (por si difiere de path_frame)
-        self.declare_parameter("base_frame", "base_link")       # añadido
         self.declare_parameter("loop_track", True)
         self.declare_parameter("LOOKAHEAD_DIST", 2.5)
         self.declare_parameter("v_cmd", 2.0)
@@ -58,6 +50,7 @@
         self.declare_parameter("min_lap_time_s", 5.0)
         self.declare_parameter("cross_hi_frac", 0.75)
         self.declare_parameter("cross_lo_frac", 0.25)
+
         self.declare_parameter("use_scan", True)
         self.declare_parameter("scan_topic", "/scan")
         self.declare_parameter("avoid_enabled", True)
@@ -67,54 +60,9 @@
         self.declare_parameter("gap_margin", 0.15)
         self.declare_parameter("gap_mix_alpha", 0.7)
         self.declare_parameter("publish_avoid_markers", True)
+
         self.declare_parameter("publish_actual_path", True)
         self.declare_parameter("actual_path_len", 4000)
-<<<<<<< HEAD
-        self.declare_parameter("actual_path_frame", "map")
-        # añadidos para TF/AMCL
-        self.declare_parameter("use_tf", True)
-        self.declare_parameter("amcl_topic", "/amcl_pose")
-
-        # -------- Lee parámetros --------
-        param_gv = self.get_parameter
-        self.topic_cmd: str  = param_gv("topic_cmd").get_parameter_value().string_value
-        self.path_frame: str = param_gv("path_frame").get_parameter_value().string_value
-        self.map_frame: str  = param_gv("map_frame").get_parameter_value().string_value
-        self.base_frame: str = param_gv("base_frame").get_parameter_value().string_value
-
-        self.loop_track: bool = param_gv("loop_track").get_parameter_value().bool_value
-        self.rate_hz: float   = param_gv("rate_hz").get_parameter_value().double_value
-        self.L: float         = param_gv("wheelbase").get_parameter_value().double_value
-        self.Ld: float        = param_gv("LOOKAHEAD_DIST").get_parameter_value().double_value
-        self.v_des: float     = param_gv("v_cmd").get_parameter_value().double_value
-        self.steer_limit: float = param_gv("steer_limit").get_parameter_value().double_value
-        self.ramp_rate: float   = param_gv("ramp_rate").get_parameter_value().double_value
-        self.odom_timeout: float = param_gv("odom_timeout").get_parameter_value().double_value
-        self.local_path_len: int = param_gv("local_path_len").get_parameter_value().integer_value
-        self.publish_markers: bool = param_gv("publish_markers").get_parameter_value().bool_value
-        self.csv_path = Path(param_gv("waypoints_csv").get_parameter_value().string_value).expanduser()
-        self.min_lap_time_s: float = param_gv("min_lap_time_s").get_parameter_value().double_value
-        self.cross_hi_frac: float  = param_gv("cross_hi_frac").get_parameter_value().double_value
-        self.cross_lo_frac: float  = param_gv("cross_lo_frac").get_parameter_value().double_value
-        self.use_scan: bool = param_gv("use_scan").get_parameter_value().bool_value
-        self.scan_topic: str = param_gv("scan_topic").get_parameter_value().string_value
-        self.avoid_enabled: bool = param_gv("avoid_enabled").get_parameter_value().bool_value
-        self.danger_dist: float = param_gv("danger_dist").get_parameter_value().double_value
-        self.sector_deg: float = param_gv("sector_deg").get_parameter_value().double_value
-        self.min_gap_deg: float = param_gv("min_gap_deg").get_parameter_value().double_value
-        self.gap_margin: float  = param_gv("gap_margin").get_parameter_value().double_value
-        self.gap_mix_alpha: float = param_gv("gap_mix_alpha").get_parameter_value().double_value
-        self.publish_avoid_markers: bool = param_gv("publish_avoid_markers").get_parameter_value().bool_value
-        self.publish_actual_path: bool = param_gv("publish_actual_path").get_parameter_value().bool_value
-        self.actual_path_len: int = param_gv("actual_path_len").get_parameter_value().integer_value
-        self.actual_path_frame: str = param_gv("actual_path_frame").get_parameter_value().string_value
-        self.use_tf_flag: bool = param_gv("use_tf").get_parameter_value().bool_value
-        self.amcl_topic: str   = param_gv("amcl_topic").get_parameter_value().string_value
-
-        # -------- Estado --------
-        self.have_localization = False
-        self.last_loc_t = 0.0
-=======
         self.declare_parameter("actual_path_frame", "")
 
         # Gate por joystick (integrado aquí)
@@ -167,34 +115,26 @@
         self._actual_path = deque(maxlen=self.actual_path_len)
         self.have_odom = False
         self.last_odom_t = 0.0
->>>>>>> c2bc2b82
         self.x = self.y = self.yaw = 0.0
         self.v_pub = 0.0
         self.nearest_idx = 0
         self.prev_idx = 0
-
-        # vueltas
         self.lap_started = False
         self.lap_start_time = 0.0
         self.lap_times: List[float] = []
         self.best_lap: Optional[float] = None
-
-        # LIDAR state
         self.last_scan: Optional[LaserScan] = None
         self.scan_has_data: bool = False
-
-        # -------- TF --------
-        self.tf_buffer = Buffer()
-        self.tf_listener = TransformListener(self.tf_buffer, self)
-
-        # -------- Pub/Sub --------
-        # Publisher /drive con QoS compatible con ackermann_mux (BEST_EFFORT)
-        qos_cmd = QoSProfile(depth=10,
-                             reliability=ReliabilityPolicy.BEST_EFFORT,
-                             durability=DurabilityPolicy.VOLATILE)
-        self.pub_cmd = self.create_publisher(AckermannDriveStamped, self.topic_cmd, qos_cmd)
-
-        # QoS latched para visualizaciones
+        self._last_r1 = 0
+        self._last_x = 0
+
+        # ------------ Pub/Sub ------------
+        # /drive suele ser BEST_EFFORT en el mux
+        qos_drive = QoSProfile(depth=10,
+                               reliability=ReliabilityPolicy.BEST_EFFORT,
+                               durability=DurabilityPolicy.VOLATILE)
+        self.pub_cmd = self.create_publisher(AckermannDriveStamped, self.topic_cmd, qos_drive)
+
         latched_qos = QoSProfile(depth=1)
         latched_qos.history = HistoryPolicy.KEEP_LAST
         latched_qos.reliability = ReliabilityPolicy.RELIABLE
@@ -206,15 +146,13 @@
         self.pub_avoid_markers = self.create_publisher(MarkerArray, "/rpp/avoidance", 10)
         self.pub_path_actual  = self.create_publisher(PathMsg, "/rpp/actual_path", 10)
 
-        # Suscripción SOLO a AMCL para saber que hay localización (no usamos /odom directamente)
-        self.sub_amcl = self.create_subscription(
-            PoseWithCovarianceStamped, self.amcl_topic, self._amcl_cb, 10
-        )
-
+        self.sub_odom = self.create_subscription(Odometry, self.topic_odom, self._odom_cb, 20)
         if self.use_scan:
             self.sub_scan = self.create_subscription(LaserScan, self.scan_topic, self._scan_cb, 10)
-
-        # -------- Carga CSV y publica path global --------
+        # Joy gate integrado
+        self.sub_joy = self.create_subscription(Joy, self.joy_topic, self._joy_cb, 10)
+
+        # ------------ Cargar CSV y publicar path global ------------
         self.waypoints: List[Tuple[float, float]] = self._load_csv(self.csv_path)
         if len(self.waypoints) < 3:
             self.get_logger().error(f"No existe o insuficiente CSV: {self.csv_path} (≥3 puntos)")
@@ -228,12 +166,30 @@
         self.timer_rep = self.create_timer(1.0, self._republish_static)
 
         self.get_logger().info(
-            f"{BUILD_TAG} | pub-> {self.topic_cmd} | sub<- {self.amcl_topic},{self.scan_topic if self.use_scan else '∅'} | "
-            f"csv={self.csv_path} (pts={len(self.waypoints)}) | frames: map={self.map_frame} base={self.base_frame}"
+            f"{BUILD_TAG} | pub-> {self.topic_cmd} | sub<- {self.topic_odom},{self.scan_topic if self.use_scan else '∅'},{self.joy_topic} | "
+            f"csv={self.csv_path} (pts={len(self.waypoints)}) | frame={self.path_frame} | auto={'ON' if self.autonomous_active else 'OFF'}"
         )
-        self.get_logger().info("⏱️  LapCounter inicializado.")
-
-    # ---------- Utilidades ----------
+
+    # ------------ Joy gate ------------
+    def _joy_cb(self, msg: Joy):
+        r1 = 1 if (self.r1_button_index < len(msg.buttons) and msg.buttons[self.r1_button_index] == 1) else 0
+        x  = 1 if (self.x_button_index  < len(msg.buttons) and msg.buttons[self.x_button_index]  == 1) else 0
+
+        # Toggle con flanco de subida en R1
+        if r1 == 1 and self._last_r1 == 0:
+            self.autonomous_active = not self.autonomous_active
+            self.get_logger().info(f"Autonomía {'ACTIVADA' if self.autonomous_active else 'DESACTIVADA'} (R1)")
+
+        # X desactiva
+        if x == 1 and self._last_x == 0:
+            if self.autonomous_active:
+                self.autonomous_active = False
+                self.get_logger().info("Autonomía DESACTIVADA (X)")
+
+        self._last_r1 = r1
+        self._last_x = x
+
+    # ------------ Utilidades ------------
     def _load_csv(self, p: Path) -> List[Tuple[float, float]]:
         pts: List[Tuple[float, float]] = []
         if not p.exists():
@@ -242,8 +198,7 @@
         with open(p, "r", newline="") as f:
             r = csv.reader(f)
             for row in r:
-                if len(row) < 2:
-                    continue
+                if len(row) < 2: continue
                 try:
                     x = float(row[0]); y = float(row[1])
                     pts.append((x, y))
@@ -274,128 +229,92 @@
         return path
 
     def _publish_global_path(self):
-        if len(self.waypoints) < 3:
-            return
+        if len(self.waypoints) < 3: return
         self.pub_path_global.publish(self._make_path_msg(self.waypoints))
 
     def _publish_waypoint_markers(self):
-        if len(self.waypoints) == 0:
-            return
+        if len(self.waypoints) == 0: return
         arr = MarkerArray()
-
-        delm = Marker()
-        delm.action = Marker.DELETEALL
+        delm = Marker(); delm.action = Marker.DELETEALL
         arr.markers.append(delm)
 
         m = Marker()
         m.header.frame_id = self.path_frame
         m.header.stamp = self.get_clock().now().to_msg()
-        m.ns = "waypoints"
-        m.id = 0
-        m.type = Marker.SPHERE_LIST
-        m.action = Marker.ADD
+        m.ns = "waypoints"; m.id = 0
+        m.type = Marker.SPHERE_LIST; m.action = Marker.ADD
         m.scale.x = m.scale.y = m.scale.z = 0.12
         m.color.r = 0.0; m.color.g = 1.0; m.color.b = 1.0; m.color.a = 0.9
-
         for (x, y) in self.waypoints:
-            pt = Point()
-            pt.x = float(x); pt.y = float(y); pt.z = 0.0
+            pt = Point(); pt.x = float(x); pt.y = float(y); pt.z = 0.0
             m.points.append(pt)
-
         arr.markers.append(m)
         self.pub_markers.publish(arr)
 
     def _publish_avoidance_marker(self, xt: float, yt: float):
-        if not self.publish_avoid_markers:
-            return
+        if not self.publish_avoid_markers: return
         arr = MarkerArray()
         delm = Marker(); delm.action = Marker.DELETEALL
         arr.markers.append(delm)
-
         m = Marker()
         m.header.frame_id = self.path_frame
         m.header.stamp = self.get_clock().now().to_msg()
-        m.ns = "avoidance"
-        m.id = 1
-        m.type = Marker.SPHERE
-        m.action = Marker.ADD
+        m.ns = "avoidance"; m.id = 1
+        m.type = Marker.SPHERE; m.action = Marker.ADD
         m.scale.x = m.scale.y = m.scale.z = 0.18
         m.color.r = 1.0; m.color.g = 0.0; m.color.b = 1.0; m.color.a = 0.9
-        m.pose.position.x = float(xt)
-        m.pose.position.y = float(yt)
-        m.pose.position.z = 0.0
+        m.pose.position.x = float(xt); m.pose.position.y = float(yt); m.pose.position.z = 0.0
         arr.markers.append(m)
         self.pub_avoid_markers.publish(arr)
 
     def _republish_static(self):
         if len(self.waypoints) >= 3:
             self._publish_global_path()
-            if self.publish_markers:
-                self._publish_waypoint_markers()
-
-    # ---------- AMCL & LIDAR ----------
-    def _amcl_cb(self, msg: PoseWithCovarianceStamped):
-        # Solo marca que hay localización; la pose se lee por TF
-        self.have_localization = True
-        self.last_loc_t = self.get_clock().now().nanoseconds * 1e-9
+            if self.publish_markers: self._publish_waypoint_markers()
+
+    # ------------ Callbacks ------------
+    def _odom_cb(self, msg: Odometry):
+        self.x = msg.pose.pose.position.x
+        self.y = msg.pose.pose.position.y
+        q = msg.pose.pose.orientation
+        self.yaw = yaw_from_quat(q.x, q.y, q.z, q.w)
+        self.have_odom = True
+        self.last_odom_t = self.get_clock().now().nanoseconds * 1e-9
+
         if not self.lap_started and len(self.waypoints) >= 3:
             self.lap_started = True
-            self.lap_start_time = self.last_loc_t
-        # Guardar pose en trayectoria real si el usuario quiere (reutilizamos la pose de AMCL)
+            self.lap_start_time = self.last_odom_t
+
         if self.publish_actual_path:
-            ps = PoseStamped()
-            ps.header = msg.header
-            ps.pose = msg.pose.pose
+            ps = PoseStamped(); ps.header = msg.header; ps.pose = msg.pose.pose
             self.actual_path.append(ps)
 
     def _scan_cb(self, msg: LaserScan):
-        self.last_scan = msg
-        self.scan_has_data = True
-
-    # ---------- TF pose ----------
-    def _pose_from_tf_map(self) -> Optional[Tuple[float, float, float]]:
-        try:
-            t = self.tf_buffer.lookup_transform(self.map_frame, self.base_frame, rclpy.time.Time())
-            x = t.transform.translation.x
-            y = t.transform.translation.y
-            q = t.transform.rotation
-            yaw = yaw_from_quat(q.x. q.y, q.z, q.w)
-            return x, y, yaw
-        except Exception as e:
-            # Solo traza de forma ocasional para no inundar logs
-            self.get_logger().debug(f"TF {self.map_frame}->{self.base_frame} no disponible: {e}")
-            return None
-
-    # ---------- Utilidades de control ----------
+        self.last_scan = msg; self.scan_has_data = True
+
+    # ------------ Helpers de control ------------
     def _nearest_wp_index(self, x: float, y: float) -> int:
-        if len(self.waypoints) == 0:
-            return 0
+        if len(self.waypoints) == 0: return 0
         dmin = float("inf"); idx = 0
         for i, (wx, wy) in enumerate(self.waypoints):
             dx = wx - x; dy = wy - y
             d = dx*dx + dy*dy
-            if d < dmin:
-                dmin = d; idx = i
+            if d < dmin: dmin = d; idx = i
         return idx
 
     def _target_by_lookahead(self, idx0: int, Ld: float) -> Tuple[float, float, int]:
-        if len(self.waypoints) == 0:
-            return (self.x, self.y, idx0)
-        n = len(self.waypoints)
-        acc = 0.0; i = idx0
+        if len(self.waypoints) == 0: return (self.x, self.y, idx0)
+        n = len(self.waypoints); acc = 0.0; i = idx0
         while acc < Ld:
             j = (i + 1) % n if self.loop_track else min(i + 1, n - 1)
             dx = self.waypoints[j][0] - self.waypoints[i][0]
             dy = self.waypoints[j][1] - self.waypoints[i][1]
             seg = math.hypot(dx, dy)
             if seg <= 1e-6:
-                if j == i:
-                    break
+                if j == i: break
                 i = j; continue
-            acc += seg
-            i = j
-            if (not self.loop_track) and i == n - 1:
-                break
+            acc += seg; i = j
+            if (not self.loop_track) and i == n - 1: break
         return (*self.waypoints[i], i)
 
     def _pure_pursuit(self, xt: float, yt: float, Ld: float) -> float:
@@ -407,7 +326,104 @@
         delta = math.atan2(2.0 * self.L * math.sin(alpha), max(Ld, 1e-3))
         return clamp(delta, -self.steer_limit, self.steer_limit)
 
-    # ---------- Gap follower helpers ----------
+    def _update_lap_counter(self, now_sec: float):
+        if not self.loop_track or len(self.waypoints) < 8: return
+        n = len(self.waypoints)
+        hi_thr = int(self.cross_hi_frac * n)
+        lo_thr = int(self.cross_lo_frac * n)
+        crossed = (self.prev_idx >= hi_thr) and (self.nearest_idx <= lo_thr)
+        if crossed and self.lap_started:
+            lap_time = now_sec - self.lap_start_time
+            if lap_time >= self.min_lap_time_s:
+                self.lap_times.append(lap_time)
+                lap_no = len(self.lap_times)
+                msg = f"🏁 Lap {lap_no:02d} | {lap_time:6.2f}s"
+                if self.best_lap is None or lap_time < self.best_lap:
+                    self.best_lap = lap_time; msg += " | 🥇 best"
+                self.get_logger().info(msg)
+                self.lap_start_time = now_sec
+        self.prev_idx = self.nearest_idx
+
+    # ------------ Loop principal ------------
+    def _on_timer(self):
+        now = self.get_clock().now().nanoseconds * 1e-9
+        odom_ok = self.have_odom and (now - self.last_odom_t) <= self.odom_timeout
+
+        # Rampa de velocidad: si autonomía está OFF, target=0
+        v_target = (self.v_des if (odom_ok and self.autonomous_active) else 0.0)
+        dv_max = self.ramp_rate / max(1.0, self.rate_hz)
+        if self.v_pub < v_target: self.v_pub = min(self.v_pub + dv_max, v_target)
+        else:                      self.v_pub = max(self.v_pub - dv_max, v_target)
+
+        cmd = AckermannDriveStamped()
+        cmd.header.stamp = self.get_clock().now().to_msg()
+        cmd.drive.speed = float(self.v_pub)
+        cmd.drive.steering_angle = 0.0
+
+        if len(self.waypoints) < 3 or (not odom_ok):
+            self.pub_cmd.publish(cmd)
+            return
+
+        # 1) waypoint más cercano
+        self.nearest_idx = self._nearest_wp_index(self.x, self.y)
+
+        # 2) cronometraje
+        self._update_lap_counter(now)
+
+        # 3) objetivo por lookahead
+        xt, yt, _ = self._target_by_lookahead(self.nearest_idx, self.Ld)
+
+        # 4) evitación simple con LIDAR
+        used_gap = False
+        if self.use_scan and self.avoid_enabled and self.scan_has_data and (self.last_scan is not None):
+            msg = self.last_scan
+            s_idx, e_idx = self._front_sector_indices(msg)
+            if e_idx > s_idx:
+                valid = [r for r in msg.ranges[s_idx:e_idx+1] if not (math.isinf(r) or math.isnan(r))]
+                dmin = min(valid) if valid else float("inf")
+            else:
+                dmin = float("inf")
+            if dmin < self.danger_dist:
+                gap = self._largest_safe_gap(msg, s_idx, e_idx)
+                if gap is not None:
+                    gs, ge = gap
+                    xt_gap, yt_gap = self._gap_midpoint_target(msg, gs, ge, self.Ld)
+                    a = clamp(self.gap_mix_alpha, 0.0, 1.0)
+                    xt = a * xt_gap + (1.0 - a) * xt
+                    yt = a * yt_gap + (1.0 - a) * yt
+                    used_gap = True
+
+        if used_gap: self._publish_avoidance_marker(xt, yt)
+        else:
+            if self.publish_avoid_markers:
+                arr = MarkerArray()
+                delm = Marker(); delm.action = Marker.DELETEALL
+                arr.markers.append(delm)
+                self.pub_avoid_markers.publish(arr)
+
+        # 5) pure pursuit
+        delta = self._pure_pursuit(xt, yt, self.Ld)
+
+        # 6) publicar
+        cmd.drive.steering_angle = float(delta)
+        self.pub_cmd.publish(cmd)
+
+        # 7) path local
+        n = len(self.waypoints); L = min(self.local_path_len, n)
+        if self.loop_track: idxs = [(self.nearest_idx + k) % n for k in range(L)]
+        else:               idxs = [min(self.nearest_idx + k, n - 1) for k in range(L)]
+        pts_local = [self.waypoints[i] for i in idxs]
+        self.pub_path_local.publish(self._make_path_msg(pts_local))
+
+        # 8) trayectoria real
+        if self.publish_actual_path and len(self.actual_path) > 1:
+            pmsg = PathMsg()
+            pmsg.header.frame_id = self.actual_path_frame if self.actual_path_frame else self.actual_path[-1].header.frame_id
+            pmsg.header.stamp = self.get_clock().now().to_msg()
+            pmsg.poses = list(self.actual_path)
+            self.pub_path_actual.publish(pmsg)
+
+    # ---------- Gap helpers ----------
     def _front_sector_indices(self, msg: LaserScan) -> Tuple[int, int]:
         half = math.radians(self.sector_deg) * 0.5
         a0 = msg.angle_min
@@ -425,8 +441,7 @@
             r = msg.ranges[i]
             ok = (not math.isinf(r)) and (not math.isnan(r)) and (r >= safe)
             if ok:
-                if cur_s is None:
-                    cur_s = i
+                if cur_s is None: cur_s = i
             else:
                 if cur_s is not None:
                     L = i - cur_s
@@ -437,8 +452,7 @@
             L = (end+1) - cur_s
             if L >= min_count and L > best_len:
                 best_len, best_s, best_e = L, cur_s, end
-        if best_s is None:
-            return None
+        if best_s is None: return None
         return best_s, best_e
 
     def _gap_midpoint_target(self, msg: LaserScan, s_idx: int, e_idx: int, Ld: float) -> Tuple[float, float]:
@@ -450,134 +464,6 @@
         xt = self.x + c*xt_local - s*yt_local
         yt = self.y + s*xt_local + c*yt_local
         return xt, yt
-
-    # ---------- Cronometraje de vueltas ----------
-    def _update_lap_counter(self, now_sec: float):
-        if not self.loop_track or len(self.waypoints) < 8:
-            return
-        n = len(self.waypoints)
-        hi_thr = int(self.cross_hi_frac * n)
-        lo_thr = int(self.cross_lo_frac * n)
-        crossed = (self.prev_idx >= hi_thr) and (self.nearest_idx <= lo_thr)
-        if crossed and self.lap_started:
-            lap_time = now_sec - self.lap_start_time
-            if lap_time >= self.min_lap_time_s:
-                self.lap_times.append(lap_time)
-                lap_no = len(self.lap_times)
-                msg = f"🏁  Lap {lap_no:02d}  |  tiempo =  {lap_time:6.2f} s"
-                if self.best_lap is None or lap_time < self.best_lap:
-                    self.best_lap = lap_time
-                    msg += "   |   🥇 nuevo récord"
-                self.get_logger().info(msg)
-                self.lap_start_time = now_sec
-        self.prev_idx = self.nearest_idx
-
-    # ---------- Loop de control ----------
-    def _on_timer(self):
-        now = self.get_clock().now().nanoseconds * 1e-9
-
-        # Pose desde TF
-        pose = None
-        if self.use_tf_flag:
-            pose = self._pose_from_tf_map()
-        if pose is not None:
-            self.x, self.y, self.yaw = pose
-
-        # 'have_localization' proviene de amcl_cb; además requiere TF disponible
-        odom_ok = self.have_localization and (pose is not None) and ((now - self.last_loc_t) <= self.odom_timeout)
-
-        # Perfilado de velocidad
-        v_target = self.v_des if odom_ok else 0.0
-        dv_max = self.ramp_rate / max(1.0, self.rate_hz)
-        if self.v_pub < v_target:
-            self.v_pub = min(self.v_pub + dv_max, v_target)
-        else:
-            self.v_pub = max(self.v_pub - dv_max, v_target)
-
-        cmd = AckermannDriveStamped()
-        cmd.header.stamp = self.get_clock().now().to_msg()
-        cmd.drive.speed = float(self.v_pub)
-        cmd.drive.steering_angle = 0.0
-
-        if len(self.waypoints) < 3 or (not odom_ok):
-            self.pub_cmd.publish(cmd)
-            return
-
-        # 1) waypoint más cercano
-        self.nearest_idx = self._nearest_wp_index(self.x, self.y)
-
-        # 2) actualizar crono
-        self._update_lap_counter(now)
-
-        # 3) objetivo global por lookahead
-        xt, yt, _ = self._target_by_lookahead(self.nearest_idx, self.Ld)
-
-        # 4) evitación con LIDAR (si procede)
-        used_gap = False
-        if self.use_scan and self.avoid_enabled and self.scan_has_data and (self.last_scan is not None):
-            msg = self.last_scan
-            s_idx, e_idx = self._front_sector_indices(msg)
-            if e_idx > s_idx:
-                valid = [r for r in msg.ranges[s_idx:e_idx+1] if not (math.isinf(r) or math.isnan(r))]
-                dmin = min(valid) if valid else float("inf")
-            else:
-                dmin = float("inf")
-
-            if dmin < self.danger_dist:
-                gap = self._largest_safe_gap(msg, s_idx, e_idx)
-                if gap is not None:
-                    gs, ge = gap
-                    xt_gap, yt_gap = self._gap_midpoint_target(msg, gs, ge, self.Ld)
-                    a = clamp(self.gap_mix_alpha, 0.0, 1.0)
-                    xt = a * xt_gap + (1.0 - a) * xt
-                    yt = a * yt_gap + (1.0 - a) * yt
-                    used_gap = True
-
-        if used_gap:
-            self._publish_avoidance_marker(xt, yt)
-        else:
-            if self.publish_avoid_markers:
-                arr = MarkerArray()
-                delm = Marker(); delm.action = Marker.DELETEALL
-                arr.markers.append(delm)
-                self.pub_avoid_markers.publish(arr)
-
-        # 5) steering con PP
-        delta = self._pure_pursuit(xt, yt, self.Ld)
-
-        # 6) publicar comando
-        cmd.drive.steering_angle = float(delta)
-        # Log útil para ver que realmente estamos mandando movimiento
-        if abs(cmd.drive.speed) > 1e-3 or abs(cmd.drive.steering_angle) > 1e-3:
-            self.get_logger().info(f"DRIVE v={cmd.drive.speed:.2f}  δ={cmd.drive.steering_angle:.3f}")
-        self.pub_cmd.publish(cmd)
-
-        # 7) path local para RViz
-        n = len(self.waypoints)
-        L = min(self.local_path_len, n)
-        if self.loop_track:
-            idxs = [(self.nearest_idx + k) % n for k in range(L)]
-        else:
-            idxs = [min(self.nearest_idx + k, n - 1) for k in range(L)]
-        pts_local = [self.waypoints[i] for i in idxs]
-        self.pub_path_local.publish(self._make_path_msg(pts_local))
-
-        # 8) trayectoria real (usa frame definido o el de AMCL)
-        if self.publish_actual_path and len(self.actual_path) > 1:
-            pmsg = PathMsg()
-            pmsg.header.frame_id = self.actual_path_frame if self.actual_path_frame else self.map_frame
-            pmsg.header.stamp = self.get_clock().now().to_msg()
-            pmsg.poses = list(self.actual_path)
-            self.pub_path_actual.publish(pmsg)
-
-    # buffer de trayectoria real
-    @property
-    def actual_path(self):
-        return self._actual_path
-    @actual_path.setter
-    def actual_path(self, value):
-        self._actual_path = value
-
 
 def main(args: Optional[list] = None) -> None:
     rclpy.init(args=args)
@@ -590,6 +476,5 @@
         node.destroy_node()
         rclpy.shutdown()
 
-
 if __name__ == "__main__":
     main()